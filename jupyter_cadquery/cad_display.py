--- conflicted
+++ resolved
@@ -515,11 +515,8 @@
         self.bb_factor = preset("bb_factor", bb_factor)
         self.render_shapes = preset("render_shapes", render_shapes)
         self.render_edges = preset("render_edges", render_edges)
-<<<<<<< HEAD
-=======
         self.render_normals = preset("render_normals", render_normals)
         self.quality = preset("quality", quality)
->>>>>>> 5acb7eeb
         self.deviation = preset("deviation", deviation)
         self.angular_tolerance = preset("angular_tolerance", angular_tolerance)
         self.optimal_bb = preset("optimal_bb", optimal_bb)
